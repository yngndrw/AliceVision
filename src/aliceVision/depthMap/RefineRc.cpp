// This file is part of the AliceVision project.
// Copyright (c) 2017 AliceVision contributors.
// This Source Code Form is subject to the terms of the Mozilla Public License,
// v. 2.0. If a copy of the MPL was not distributed with this file,
// You can obtain one at https://mozilla.org/MPL/2.0/.

#include "RefineRc.hpp"
#include <aliceVision/system/Logger.hpp>
#include <aliceVision/gpu/gpu.hpp>

#include <aliceVision/mvsData/Point2d.hpp>
#include <aliceVision/mvsData/Point3d.hpp>
#include <aliceVision/mvsUtils/common.hpp>
#include <aliceVision/mvsUtils/fileIO.hpp>
#include <aliceVision/imageIO/image.hpp>
#include <aliceVision/alicevision_omp.hpp>

#include <boost/filesystem.hpp>

namespace aliceVision {
namespace depthMap {

namespace bfs = boost::filesystem;

RefineRc::RefineRc(int _rc, int _scale, int _step, SemiGlobalMatchingParams* _sp)
    : SemiGlobalMatchingRc(false, _rc, _scale, _step, _sp)
{
    _nSamplesHalf = sp->mp->userParams.get<int>("refineRc.nSamplesHalf", 150);
    _ndepthsToRefine = sp->mp->userParams.get<int>("refineRc.ndepthsToRefine", 31);
    _sigma = (float)sp->mp->userParams.get<double>("refineRc.sigma", 15.0);
    _niters = sp->mp->userParams.get<int>("refineRc.niters", 100);

    _userTcOrPixSize = sp->mp->userParams.get<bool>("refineRc.useTcOrRcPixSize", false);
    _wsh = sp->mp->userParams.get<int>("refineRc.wsh", 3);
    _gammaC = (float)sp->mp->userParams.get<double>("refineRc.gammaC", 15.5);
    _gammaP = (float)sp->mp->userParams.get<double>("refineRc.gammaP", 8.0);
    
    int nnearestcams = sp->mp->userParams.get<int>("refineRc.maxTCams", 6);
    tcams = sp->mp->findNearestCamsFromLandmarks(rc, nnearestcams);
}

RefineRc::~RefineRc()
{
    //
}

DepthSimMap* RefineRc::getDepthPixSizeMapFromSGM()
{
    int w11 = sp->mp->getWidth(rc);
    int h11 = sp->mp->getHeight(rc);

    int volDimX = w;
    int volDimY = h;
    int volDimZ = depths->size();

    StaticVector<IdValue>* volumeBestIdVal = new StaticVector<IdValue>();
    volumeBestIdVal->reserve(volDimX * volDimY);
    {
        std::vector<unsigned short> rcIdDepthMap;

        imageIO::readImage(SGM_idDepthMapFileName, volDimX, volDimY, rcIdDepthMap);

        for(int i = 0; i < volDimX * volDimY; i++)
        {
            // float sim = (*depthSimMapFinal->dsm)[i].y;
            // sim = std::min(sim,mp->simThr);
            float sim = sp->mp->simThr - 0.0001;

            int id = rcIdDepthMap.at(i);
            id = (id > 0) && (id < volDimZ - sp->minObjectThickness - 1) ? id : 0;
            volumeBestIdVal->push_back(IdValue(id, sim));
        }
    }

    int zborder = 2;
    DepthSimMap* depthSimMap =
        sp->getDepthSimMapFromBestIdVal(w, h, volumeBestIdVal, scale, step, rc, zborder, depths);
    delete volumeBestIdVal;

    DepthSimMap* depthSimMapScale1Step1 = new DepthSimMap(rc, sp->mp, 1, 1);
    depthSimMapScale1Step1->add11(depthSimMap);
    delete depthSimMap;

    // set sim (y) to pixsize
    for(int y = 0; y < h11; y++)
    {
        for(int x = 0; x < w11; x++)
        {
            Point3d p = sp->mp->CArr[rc] +
                        (sp->mp->iCamArr[rc] * Point2d((float)x, (float)y)).normalize() *
                            (*depthSimMapScale1Step1->dsm)[y * w11 + x].depth;
            if(_userTcOrPixSize)
            {
                (*depthSimMapScale1Step1->dsm)[y * w11 + x].sim = sp->mp->getCamsMinPixelSize(p, tcams);
            }
            else
            {
                (*depthSimMapScale1Step1->dsm)[y * w11 + x].sim = sp->mp->getCamPixelSize(p, rc);
            }
        }
    }

    return depthSimMapScale1Step1;
}

DepthSimMap* RefineRc::refineAndFuseDepthSimMapCUDA(DepthSimMap* depthPixSizeMapVis)
{
    int w11 = sp->mp->getWidth(rc);
    int h11 = sp->mp->getHeight(rc);

    StaticVector<DepthSimMap*>* dataMaps = new StaticVector<DepthSimMap*>();
    dataMaps->reserve(tcams.size() + 1);
    dataMaps->push_back(depthPixSizeMapVis); //!!DO NOT ERASE!!!

    const int scale = 1;

    for(int c = 0; c < tcams.size(); c++)
    {
        int tc = tcams[c];

        DepthSimMap* depthSimMapC = new DepthSimMap(rc, sp->mp, scale, 1);
        StaticVector<float>* depthMap = depthPixSizeMapVis->getDepthMap();
        depthSimMapC->initJustFromDepthMap(depthMap, 1.0f);
        delete depthMap;

        sp->prt->refineRcTcDepthSimMap(_userTcOrPixSize, depthSimMapC, rc, tc, _ndepthsToRefine, _wsh, _gammaC, _gammaP,
                                       0.0f);

        dataMaps->push_back(depthSimMapC);

        if(sp->visualizePartialDepthMaps)
            depthSimMapC->saveToImage(outDir + "refineRc_Photo_" + std::to_string(sp->mp->getViewId(rc)) + "_tc_" +
                                           std::to_string(sp->mp->getViewId(tc)) + ".depthSimMap.png", -2.0f);
    }

    // in order to fit into GPU memory
    DepthSimMap* depthSimMapFused = new DepthSimMap(rc, sp->mp, scale, 1);

    int nhParts = 4;
    int hPartHeightGlob = h11 / nhParts;
    for(int hPart = 0; hPart < nhParts; hPart++)
    {
        int hPartHeight = std::min(h11, (hPart + 1) * hPartHeightGlob) - hPart * hPartHeightGlob;

        // vector of one depthSimMap tile per Tc
        StaticVector<StaticVector<DepthSim>*>* dataMapsHPart =
            new StaticVector<StaticVector<DepthSim>*>();
        dataMapsHPart->reserve(dataMaps->size());
        for(int i = 0; i < dataMaps->size(); i++) // iterate over Tc cameras
        {
            StaticVector<DepthSim>* dataMapHPart = new StaticVector<DepthSim>();
            dataMapHPart->reserve(w11 * hPartHeight);
            dataMapHPart->resize(w11 * hPartHeight);

#pragma omp parallel for
            for(int y = 0; y < hPartHeight; y++)
            {
                for(int x = 0; x < w11; x++)
                {
                    (*dataMapHPart)[y * w11 + x] = (*(*dataMaps)[i]->dsm)[(y + hPart * hPartHeightGlob) * w11 + x];
                }
            }

            dataMapsHPart->push_back(dataMapHPart);
        }

        StaticVector<DepthSim>* depthSimMapFusedHPart = new StaticVector<DepthSim>();
        depthSimMapFusedHPart->reserve(w11 * hPartHeight);
        depthSimMapFusedHPart->resize_with(w11 * hPartHeight, DepthSim(-1.0f, 1.0f));

        sp->cps.fuseDepthSimMapsGaussianKernelVoting(w11, hPartHeight, depthSimMapFusedHPart, dataMapsHPart,
                                                      _nSamplesHalf, _ndepthsToRefine, _sigma);

#pragma omp parallel for
        for(int y = 0; y < hPartHeight; y++)
        {
            for(int x = 0; x < w11; x++)
            {
                (*depthSimMapFused->dsm)[(y + hPart * hPartHeightGlob) * w11 + x] =
                    (*depthSimMapFusedHPart)[y * w11 + x];
            }
        }

        delete depthSimMapFusedHPart;
        deleteArrayOfArrays<DepthSim>(&dataMapsHPart);
    }

    (*dataMaps)[0] = nullptr; // it is input dsmap we dont want to delete it
    for(int c = 0; c < tcams.size(); c++)
    {
        delete(*dataMaps)[c + 1];
    }
    delete dataMaps;

    return depthSimMapFused;
}

DepthSimMap* RefineRc::optimizeDepthSimMapCUDA(DepthSimMap* depthPixSizeMapVis,
                                                      DepthSimMap* depthSimMapPhoto)
{
    int h11 = sp->mp->getHeight(rc);

    StaticVector<DepthSimMap*>* dataMaps = new StaticVector<DepthSimMap*>();
    dataMaps->reserve(2);
    dataMaps->push_back(depthPixSizeMapVis); //!!DO NOT ERASE!!!
    dataMaps->push_back(depthSimMapPhoto);   //!!DO NOT ERASE!!!

    DepthSimMap* depthSimMapOptimized = new DepthSimMap(rc, sp->mp, 1, 1);

    {
        StaticVector<StaticVector<DepthSim>*>* dataMapsPtrs = new StaticVector<StaticVector<DepthSim>*>();
        dataMapsPtrs->reserve(dataMaps->size());
        for(int i = 0; i < dataMaps->size(); i++)
        {
            dataMapsPtrs->push_back((*dataMaps)[i]->dsm);
        }

        int nParts = 4;
        int hPart = h11 / nParts;
        for(int part = 0; part < nParts; part++)
        {
            int yFrom = part * hPart;
            int hPartAct = std::min(hPart, h11 - yFrom);
            sp->cps.optimizeDepthSimMapGradientDescent(depthSimMapOptimized->dsm, dataMapsPtrs, rc, _nSamplesHalf,
                                                        _ndepthsToRefine, _sigma, _niters, yFrom, hPartAct);
        }

        for(int i = 0; i < dataMaps->size(); i++)
        {
            (*dataMapsPtrs)[i] = nullptr;
        }
        delete dataMapsPtrs;
    }

    (*dataMaps)[0] = nullptr; // it is input dsmap we dont want to delete it
    (*dataMaps)[1] = nullptr; // it is input dsmap we dont want to delete it
    delete dataMaps;

    return depthSimMapOptimized;
}

bool RefineRc::refinercCUDA(bool checkIfExists)
{
    const IndexT viewId = sp->mp->getViewId(rc);

    if(sp->mp->verbose)
        ALICEVISION_LOG_DEBUG("refinercCUDA: processing " << (rc + 1) << " of " << sp->mp->ncams << ".");

    // generate default depthSimMap if rc has no tcam
    if(tcams.size() == 0 || depths == nullptr)
    {
        DepthSimMap depthSimMapOpt(rc, sp->mp, 1, 1);
        depthSimMapOpt.save(rc, StaticVector<int>() );
        return true;
    }

    if(checkIfExists && (mvsUtils::FileExists(sp->getREFINE_opt_simMapFileName(viewId, 1, 1))))
    {
        return false;
    }

    long tall = clock();

    DepthSimMap* depthPixSizeMapVis = getDepthPixSizeMapFromSGM();

    if(sp->visualizeDepthMaps)
        depthPixSizeMapVis->saveToImage(outDir + "refineRc_" + std::to_string(viewId) + "Vis.png", 0.0f);

    DepthSimMap* depthSimMapPhoto = refineAndFuseDepthSimMapCUDA(depthPixSizeMapVis);

    if(sp->visualizeDepthMaps)
        depthSimMapPhoto->saveToImage(outDir + "refineRc_" + std::to_string(viewId) + "Photo.png", 0.0f);

    DepthSimMap* depthSimMapOpt = nullptr;
    if(sp->doRefineRc)
    {
        depthSimMapOpt = optimizeDepthSimMapCUDA(depthPixSizeMapVis, depthSimMapPhoto);
    }
    else
    {
        depthSimMapOpt = new DepthSimMap(rc, sp->mp, 1, 1);
        depthSimMapOpt->add(depthSimMapPhoto);
    }

    if(sp->visualizeDepthMaps)
        depthSimMapOpt->saveToImage(outDir + "refineRc_" + std::to_string(viewId) + "Opt.png", 0.0f);

    depthSimMapOpt->save(rc, tcams);

    if(sp->visualizeDepthMaps)
    {
        depthSimMapPhoto->saveRefine(rc,
                                    sp->getREFINE_photo_depthMapFileName(viewId, 1, 1),
                                    sp->getREFINE_photo_simMapFileName(viewId, 1, 1));

        depthSimMapOpt->saveRefine(rc,
                                   sp->getREFINE_opt_depthMapFileName(viewId, 1, 1),
                                   sp->getREFINE_opt_simMapFileName(viewId, 1, 1));
    }

    mvsUtils::printfElapsedTime(tall, "refinerc CUDA: " + mvsUtils::num2str(rc) + " of " + mvsUtils::num2str(sp->mp->ncams) + ", " + std::to_string(viewId) + " done.");

    delete depthPixSizeMapVis;
    delete depthSimMapPhoto;
    delete depthSimMapOpt;

    return true;
}

void refineDepthMaps(int CUDADeviceNo, mvsUtils::MultiViewParams* mp, const StaticVector<int>& cams)
{
    const int fileScale = 1; // input images scale (should be one)
    int sgmScale = mp->userParams.get<int>("semiGlobalMatching.scale", -1);
    int sgmStep = mp->userParams.get<int>("semiGlobalMatching.step", -1);

    if(sgmScale == -1)
    {
        int width = mp->getMaxImageWidth();
        int height = mp->getMaxImageHeight();

        int scaleTmp = computeStep(mp, fileScale, (width > height ? 700 : 550), (width > height ? 550 : 700));
        sgmScale = std::min(2, scaleTmp);
        sgmStep = computeStep(mp, fileScale * sgmScale, (width > height ? 700 : 550), (width > height ? 550 : 700));
        ALICEVISION_LOG_INFO("PSSGM autoScaleStep scale: " << sgmScale << ", step: " << sgmStep);
    }

    int bandType = 0;
    mvsUtils::ImagesCache ic(mp, bandType, true);
    PlaneSweepingCuda cps(CUDADeviceNo, ic, mp, sgmScale);
    SemiGlobalMatchingParams sp(mp, cps);

    //////////////////////////////////////////////////////////////////////////////////////////

    for(const int rc : cams)
    {
        if(!mvsUtils::FileExists(sp.getREFINE_opt_simMapFileName(mp->getViewId(rc), 1, 1)))
        {
            RefineRc rrc(rc, sgmScale, sgmStep, &sp);
            rrc.refinercCUDA();
        }
    }
}

void refineDepthMaps(mvsUtils::MultiViewParams* mp, const StaticVector<int>& cams)
{
    int num_gpus = listCUDADevices(true);
    int num_cpu_threads = omp_get_num_procs();
    ALICEVISION_LOG_INFO("Number of GPU devices: " << num_gpus << ", number of CPU threads: " << num_cpu_threads);
    int numthreads = std::min(num_gpus, num_cpu_threads);

    int num_gpus_to_use = mp->userParams.get<int>("refineRc.num_gpus_to_use", 0);
    if(num_gpus_to_use > 0)
    {
        numthreads = num_gpus_to_use;
    }

    if(numthreads == 1)
    {
<<<<<<< HEAD
        int bestGpuId = system::getBestGpuDeviceId(2, 0);
        int CUDADeviceNo = mp->userParams.get<int>("global.CUDADeviceNo", bestGpuId);
        refineDepthMaps(CUDADeviceNo, mp, cams);
=======
        // The GPU sorting is determined by an environment variable named CUDA_DEVICE_ORDER
        // Possible values: FASTEST_FIRST (default) or PCI_BUS_ID
        const int CUDADeviceNo = 0;
        refineDepthMaps(CUDADeviceNo, mp, pc, cams);
>>>>>>> 8006650d
    }
    else
    {
        omp_set_num_threads(numthreads); // create as many CPU threads as there are CUDA devices
#pragma omp parallel
        {
            int cpu_thread_id = omp_get_thread_num();
            int CUDADeviceNo = cpu_thread_id % numthreads;
            ALICEVISION_LOG_INFO("CPU thread " << cpu_thread_id << " (of " << numthreads << ") uses CUDA device: " << CUDADeviceNo);

            int rcFrom = CUDADeviceNo * (cams.size() / numthreads);
            int rcTo = (CUDADeviceNo + 1) * (cams.size() / numthreads);
            if(CUDADeviceNo == numthreads - 1)
            {
                rcTo = cams.size();
            }
            StaticVector<int> subcams;
            subcams.reserve(cams.size());
            for(int rc = rcFrom; rc < rcTo; rc++)
            {
                subcams.push_back(cams[rc]);
            }
            refineDepthMaps(cpu_thread_id, mp, subcams);
        }
    }
}

} // namespace depthMap
} // namespace aliceVision<|MERGE_RESOLUTION|>--- conflicted
+++ resolved
@@ -356,16 +356,10 @@
 
     if(numthreads == 1)
     {
-<<<<<<< HEAD
-        int bestGpuId = system::getBestGpuDeviceId(2, 0);
-        int CUDADeviceNo = mp->userParams.get<int>("global.CUDADeviceNo", bestGpuId);
-        refineDepthMaps(CUDADeviceNo, mp, cams);
-=======
         // The GPU sorting is determined by an environment variable named CUDA_DEVICE_ORDER
         // Possible values: FASTEST_FIRST (default) or PCI_BUS_ID
         const int CUDADeviceNo = 0;
-        refineDepthMaps(CUDADeviceNo, mp, pc, cams);
->>>>>>> 8006650d
+        refineDepthMaps(CUDADeviceNo, mp, cams);
     }
     else
     {
