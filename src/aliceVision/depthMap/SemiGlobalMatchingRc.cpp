// This file is part of the AliceVision project.
// Copyright (c) 2017 AliceVision contributors.
// This Source Code Form is subject to the terms of the Mozilla Public License,
// v. 2.0. If a copy of the MPL was not distributed with this file,
// You can obtain one at https://mozilla.org/MPL/2.0/.

#include "SemiGlobalMatchingRc.hpp"
#include "volumeIO.hpp"

#include <aliceVision/system/Logger.hpp>
#include <aliceVision/gpu/gpu.hpp>

#include <aliceVision/depthMap/cuda/planeSweeping/device_utils.h>
#include <aliceVision/depthMap/SemiGlobalMatchingRcTc.hpp>
#include <aliceVision/mvsData/OrientedPoint.hpp>
#include <aliceVision/mvsData/Point3d.hpp>
#include <aliceVision/sfmData/SfMData.hpp>
#include <aliceVision/mvsUtils/common.hpp>
#include <aliceVision/mvsUtils/fileIO.hpp>
#include <aliceVision/imageIO/image.hpp>
#include <aliceVision/imageIO/imageScaledColors.hpp>
#include <aliceVision/alicevision_omp.hpp>

#include <boost/filesystem.hpp>

#include <iostream>
#include <sstream>

namespace aliceVision {
namespace depthMap {

namespace bfs = boost::filesystem;

SemiGlobalMatchingRc::SemiGlobalMatchingRc(int rc, int scale, int step, SemiGlobalMatchingParams& sp)
    : _rc(rc)
    , _scale(scale)
    , _step(step)
    , _sp(sp)
{
    const int nbNearestCams = _sp.mp.userParams.get<int>("semiGlobalMatching.maxTCams", 10);
    _width  = _sp.mp.getWidth(rc)  / (scale * step);
    _height = _sp.mp.getHeight(rc) / (scale * step);
    _sgmTCams  = _sp.mp.findNearestCamsFromLandmarks(rc, nbNearestCams);
    _sgmWsh = _sp.mp.userParams.get<int>("semiGlobalMatching.wsh", 4);
    _sgmGammaC = static_cast<float>(_sp.mp.userParams.get<double>("semiGlobalMatching.gammaC", 5.5));
    _sgmGammaP = static_cast<float>(_sp.mp.userParams.get<double>("semiGlobalMatching.gammaP", 8.0));
    _depthsTcamsLimits.clear();

    computeDepthsAndResetTCams();
}

SemiGlobalMatchingRc::~SemiGlobalMatchingRc()
{
}

bool SemiGlobalMatchingRc::selectBestDepthsRange(int nDepthsThr, StaticVector<float>* rcSeedsDistsAsc)
{
    if(_depths.size() <= nDepthsThr)
        return true;

    StaticVector<int> votes;
    votes.reserve(_depths.size() - nDepthsThr);
    for(int i = 0; i < _depths.size() - nDepthsThr; i++)
    {
        const float d1 = _depths[i];
        const float d2 = _depths[i + nDepthsThr - 1];

        int id1 = rcSeedsDistsAsc->indexOfNearestSorted(d1);
        int id2 = rcSeedsDistsAsc->indexOfNearestSorted(d2);

        if(d1 < (*rcSeedsDistsAsc)[0])
            id1 = 0;

        if(d2 > (*rcSeedsDistsAsc)[rcSeedsDistsAsc->size() - 1])
            id2 = rcSeedsDistsAsc->size() - 1;

        if((id1 > -1) && (id2 > -1))
            votes.push_back(abs(id2 - id1));
        else
            votes.push_back(0);
    }

    StaticVector<float> depthsNew;
    depthsNew.reserve(nDepthsThr);

    const int id1 = votes.maxValId();
    const int id2 = id1 + nDepthsThr - 1;

    for(int i = id1; i <= id2; i++)
        depthsNew.push_back(_depths[i]);

    std::swap(_depths, depthsNew);
    return true;
}

bool SemiGlobalMatchingRc::selectBestDepthsRange(int nDepthsThr, StaticVector<StaticVector<float>*>* alldepths)
{
    if(nDepthsThr <= 0 || _depths.size() <= nDepthsThr)
        return true;

    StaticVector<float> votes;
    votes.reserve(_depths.size() - nDepthsThr);

    for(int i = 0; i < _depths.size() - nDepthsThr; i++)
    {
        const float d1 = _depths[i];
        const float d2 = _depths[i + nDepthsThr - 1];
        float overlap = 0.0f;

        for(int c = 0; c < alldepths->size(); c++)
        {
            const StaticVector<float>* tcDepths = (*alldepths)[c];
            const float dd1 = std::max(d1, (*tcDepths)[0]);
            const float dd2 = std::min(d2, (*tcDepths)[tcDepths->size() - 1]);
            if(dd1 < dd2)
                overlap += dd2 - dd1;
        }
        votes.push_back(overlap);
    }

    StaticVector<float> depthsNew;
    depthsNew.reserve(nDepthsThr);

    const int id1 = votes.maxValId();
    const int id2 = id1 + nDepthsThr - 1;

    for(int i = id1; i <= id2; i++)
        depthsNew.push_back(_depths[i]);

    std::swap(_depths, depthsNew);
    return true;
}

void SemiGlobalMatchingRc::filterDepthsPerStepZ(int stepZ)
{
    if (stepZ <= 1)
        return;

    StaticVector<float> depthsNew;
    depthsNew.reserve(_depths.size() / stepZ);
    for (int i = 0; i < _depths.size(); i += stepZ)
    {
        depthsNew.push_back(_depths[i]);
    }
    std::swap(_depths, depthsNew);
}

float SemiGlobalMatchingRc::getMinTcStepAtDepth(float depth, float minDepth, float maxDepth,
                                     StaticVector<StaticVector<float>*>* alldepths)
{
    float minTcStep = maxDepth - minDepth;

    // for each tc depths
    for(int i = 0; i < alldepths->size(); i++)
    {
        StaticVector<float>* tcDepths = (*alldepths)[i];

        // get the tc depth closest to the current depth
        const int id = tcDepths->indexOfNearestSorted(depth);

        // continue on no result or last element (we need id + 1)
        if(id < 0 || id >= tcDepths->size() - 1)
            continue;

        // consider the enclosing depth range
        const float did = (*tcDepths)[id];     // closest depth
        const float nid = (*tcDepths)[id + 1]; // next depth
        const float tcStep = fabs(did - nid);  // [closest; next] depths distance

        // keep this value if smallest step so far
        minTcStep = std::min(minTcStep, tcStep);
    }

    return minTcStep;
}

void SemiGlobalMatchingRc::computeDepths(float minDepth, float maxDepth, StaticVector<StaticVector<float>*>* alldepths)
{
    _depths.clear();

    {
        float depth = minDepth;
        while(depth < maxDepth)
        {
            _depths.push_back(depth);
            depth += getMinTcStepAtDepth(depth, minDepth, maxDepth, alldepths);
        }
    }
}

StaticVector<StaticVector<float>*>* SemiGlobalMatchingRc::computeAllDepthsAndResetTCams(float midDepth)
{
    StaticVector<int> tcamsNew;
    StaticVector<StaticVector<float>*>* alldepths = new StaticVector<StaticVector<float>*>();
    alldepths->reserve(_sgmTCams.size());

    for(int c = 0; c < _sgmTCams.size(); c++)
    {
        // depths of all meaningful points on the principal ray of the reference camera regarding the target camera tc
        StaticVector<float>* tcdepths = _sp.cps.getDepthsRcTc(_rc, _sgmTCams[c], _scale, midDepth, _sp.rcTcDepthsHalfLimit);
        if(sizeOfStaticVector<float>(tcdepths) < 50)
        {
            // fallback if we don't have enough valid samples over the epipolar line
            if(tcdepths != nullptr)
            {
                delete tcdepths;
                tcdepths = nullptr;
            }
            float avMinDist, avMidDist, avMaxDist;
            _sp.cps.getMinMaxdepths(_rc, _sgmTCams, avMinDist, avMidDist, avMaxDist);
            tcdepths = _sp.cps.getDepthsByPixelSize(_rc, avMinDist, avMidDist, avMaxDist, _scale, _sp.rcDepthsCompStep);

            if(sizeOfStaticVector<float>(tcdepths) < 50)
            {
                if(tcdepths != nullptr)
                {
                    delete tcdepths;
                    tcdepths = nullptr;
                }
            }
        }

        if(tcdepths != nullptr)
        {
            alldepths->push_back(tcdepths);
            tcamsNew.push_back(_sgmTCams[c]);
        }
    }

    _sgmTCams = tcamsNew;

    return alldepths;
}

void SemiGlobalMatchingRc::computeDepthsTcamsLimits(StaticVector<StaticVector<float>*>* alldepths)
{
    _depthsTcamsLimits.resize(_sgmTCams.size());

    for(int c = 0; c < _sgmTCams.size(); c++)
    {
        const float d1 = (*(*alldepths)[c])[0];
        const float d2 = (*(*alldepths)[c])[(*alldepths)[c]->size() - 1];

        int id1 = _depths.indexOfNearestSorted(d1);
        int id2 = _depths.indexOfNearestSorted(d2);

        if(id1 == -1)
            id1 = 0;

        if(id2 == -1)
            id2 = _depths.size() - 1;

        // clamp to keep only the closest depths if we have too much inputs (> maxDepthsToSweep)
        id2 = std::min(id1 + _sp.maxDepthsToSweep - 1, id2);
        _depthsTcamsLimits[c] = Pixel(id1, id2 - id1 + 1);
    }
}

void SemiGlobalMatchingRc::computeDepthsAndResetTCams()
{
    std::size_t nbObsDepths;
    float minObsDepth, maxObsDepth, midObsDepth;
    _sp.mp.getMinMaxMidNbDepth(_rc, minObsDepth, maxObsDepth, midObsDepth, nbObsDepths, _sp.seedsRangePercentile);

    StaticVector<StaticVector<float>*>* alldepths;

    // all depths from the principal ray provided by target cameras
    if(nbObsDepths < 20)
      alldepths = computeAllDepthsAndResetTCams(-1);
    else
      alldepths = computeAllDepthsAndResetTCams(midObsDepth);

    float minDepthAll = std::numeric_limits<float>::max();
    float maxDepthAll = 0.0f;
    for(int i = 0; i < alldepths->size(); i++)
    {
        for(int j = 0; j < (*alldepths)[i]->size(); j++)
        {
            float depth = (*(*alldepths)[i])[j];
            minDepthAll = std::min(minDepthAll, depth);
            maxDepthAll = std::max(maxDepthAll, depth);
        }
    }

    if(!_sp.useSeedsToCompDepthsToSweep || _sp.mp.getInputSfMData().getLandmarks().empty())
    {
        computeDepths(minDepthAll, maxDepthAll, alldepths);
        if(_sp.saveDepthsToSweepToTxtForVis)
        {
            std::string fn = _sp.mp.getDepthMapsFolder() + std::to_string(_sp.mp.getViewId(_rc)) + "depthsAll.txt";
            FILE* f = fopen(fn.c_str(), "w");
            for(int j = 0; j < _depths.size(); j++)
            {
                float depth = _depths[j];
                fprintf(f, "%f\n", depth);
            }
            fclose(f);
        }
        filterDepthsPerStepZ(_sp.stepZ);
        selectBestDepthsRange(_sp.maxDepthsToStore, alldepths);
    }
    else
    {
        float minDepth = minDepthAll;
        float maxDepth = maxDepthAll;

        // if we get enough information from seeds, adjust min/maxDepth
        if(nbObsDepths > 100)
        {
            minDepth = minObsDepth * (1.0f - _sp.seedsRangeInflate);
            maxDepth = maxObsDepth * (1.0f + _sp.seedsRangeInflate);

            if(maxDepthAll < minDepth || minDepthAll > maxDepth)
            {
                // no intersection between min/maxDepth and min/maxDepthAll
                // keep min/maxDepth value as is
            }
            else
            {
                // min/maxDepth intersection with min/maxDepthAll
                minDepth = std::max(minDepthAll, minDepth);
                maxDepth = std::min(maxDepthAll, maxDepth);
            }
        }

        // build the list of "best" depths for rc, from all tc cameras depths
        computeDepths(minDepth, maxDepth, alldepths);

        if(_sp.saveDepthsToSweepToTxtForVis)
        {
            std::string fn = _sp.mp.getDepthMapsFolder() + std::to_string(_sp.mp.getViewId(_rc)) + "depthsAll.txt";
            FILE* f = fopen(fn.c_str(), "w");
            for(int j = 0; j < _depths.size(); j++)
            {
                float depth = _depths[j];
                fprintf(f, "%f\n", depth);
            }
            fclose(f);
        }

        // filter out depths if computeDepths gave too many values
        filterDepthsPerStepZ(_sp.stepZ);
        selectBestDepthsRange(_sp.maxDepthsToStore, alldepths);
    }

    // fill depthsTcamsLimits member variable with index range of depths to sweep
    computeDepthsTcamsLimits(alldepths);

    if(_sp.saveDepthsToSweepToTxtForVis)
    {
        std::string fn = _sp.mp.getDepthMapsFolder() + std::to_string(_sp.mp.getViewId(_rc)) + "depthsTcamsLimits.txt";
        FILE* f = fopen(fn.c_str(), "w");
        for(int j = 0; j < _depthsTcamsLimits.size(); j++)
        {
            Pixel l = _depthsTcamsLimits[j];
            // fprintf(f,"%f %f\n",(*depths)[l.x],(*depths)[l.x+l.y-1]);
            fprintf(f, "%i %i\n", l.x, l.y);
        }
        fclose(f);
    }

    if(_sp.saveDepthsToSweepToTxtForVis)
    {
        std::string fn = _sp.mp.getDepthMapsFolder() + std::to_string(_sp.mp.getViewId(_rc)) + "depths.txt";
        FILE* f = fopen(fn.c_str(), "w");
        for(int j = 0; j < _depths.size(); j++)
        {
            float depth = _depths[j];
            fprintf(f, "%f\n", depth);
        }
        fclose(f);
    }

    if(_sp.saveDepthsToSweepToTxtForVis)
    {
        for(int i = 0; i < alldepths->size(); i++)
        {
            std::string fn = _sp.mp.getDepthMapsFolder() + std::to_string(_sp.mp.getViewId(_rc)) + "depths" + mvsUtils::num2str(i) + ".txt";
            FILE* f = fopen(fn.c_str(), "w");
            for(int j = 0; j < (*alldepths)[i]->size(); j++)
            {
                float depth = (*(*alldepths)[i])[j];
                fprintf(f, "%f\n", depth);
            }
            fclose(f);
        }
    }

    if(_sp.saveDepthsToSweepToTxtForVis)
    {
        OrientedPoint rcplane;
        rcplane.p = _sp.mp.CArr[_rc];
        rcplane.n = _sp.mp.iRArr[_rc] * Point3d(0.0, 0.0, 1.0);
        rcplane.n = rcplane.n.normalize();

        std::string fn = _sp.mp.getDepthMapsFolder() + std::to_string(_sp.mp.getViewId(_rc)) + "rcDepths.txt";
        FILE* f = fopen(fn.c_str(), "w");
        float depth = minDepthAll;
        while(depth < maxDepthAll)
        {
            fprintf(f, "%f\n", depth);
            Point3d p = rcplane.p + rcplane.n * depth;
            depth = depth + _sp.mp.getCamPixelSize(p, _rc);
        }
        fclose(f);
    }

    ALICEVISION_LOG_DEBUG("rc depths: " << _depths.size());

    deleteArrayOfArrays<float>(&alldepths);
}

bool SemiGlobalMatchingRc::sgmrc(bool checkIfExists)
{
    ALICEVISION_LOG_DEBUG("SGM (_rc: " << (_rc + 1) << " / " << _sp.mp.ncams << ")");

    if(_sgmTCams.size() == 0)
    {
      return false;
    }

    if((mvsUtils::FileExists(_sp.getSGM_idDepthMapFileName(_sp.mp.getViewId(_rc), _scale, _step))) && (checkIfExists))
    {
      ALICEVISION_LOG_INFO("Already computed: " + _sp.getSGM_idDepthMapFileName(_sp.mp.getViewId(_rc), _scale, _step));
      return false;
    }

    long tall = clock();

    const int volDimX = _width;
    const int volDimY = _height;
    const int volDimZ = _depths.size();

    _sp.cps.cameraToDevice( _rc, _sgmTCams );

    if(_sp.mp.verbose)
    {
        std::ostringstream ostr;
        ostr << "In " << __FUNCTION__ << std::endl
             << "    _rc camera " << _rc << " has depth " << _depths.size() << std::endl;
        for( int c = 0; c < _sgmTCams.size(); c++ )
            ostr << "    tc camera " << _sgmTCams[c]
                 << " uses " << _depthsTcamsLimits[c].y << " depths" << std::endl;

        ALICEVISION_LOG_DEBUG( ostr.str() );
    }

    /* request this device to allocate
     *   (max_img - 1) * X * Y * dims_at_a_time * sizeof(float)
     * of device memory.
     */
    if(_sp.mp.verbose)
    {
        int devid;
        cudaGetDevice( &devid );
        ALICEVISION_LOG_DEBUG( "Allocating " << volDimX << " x " << volDimY << " x " << volDimZ << " on device " << devid << ".");
    }

    CudaDeviceMemoryPitched<TSim, 3> volumeBestSim_d(CudaSize<3>(volDimX, volDimY, volDimZ));
    CudaDeviceMemoryPitched<TSim, 3> volumeSecBestSim_d(CudaSize<3>(volDimX, volDimY, volDimZ));

    SemiGlobalMatchingRcTc srt( _depths.getData(),
                                _depthsTcamsLimits.getData(),
                                _rc, _sgmTCams, _scale, _step, _sp );
    srt.computeDepthSimMapVolume(volumeBestSim_d, volumeSecBestSim_d, _sgmWsh, _sgmGammaC, _sgmGammaP);

    volumeBestSim_d.deallocate();

    if (_sp.exportIntermediateResults)
    {
        CudaHostMemoryHeap<TSim, 3> volumeSecBestSim_h(volumeSecBestSim_d.getSize());
        volumeSecBestSim_h.copyFrom(volumeSecBestSim_d);

        exportSimilarityVolume(volumeSecBestSim_h, _depths, _sp.mp, _rc, _scale, _step, _sp.mp.getDepthMapsFolder() + std::to_string(_sp.mp.getViewId(_rc)) + "_vol_beforeFiltering.abc");
        exportSimilaritySamplesCSV(volumeSecBestSim_h, _depths, _rc, _scale, _step, "beforeFiltering", _sp.mp.getDepthMapsFolder() + std::to_string(_sp.mp.getViewId(_rc)) + "_9p.csv");
    }

    // Filter on the 3D volume to weight voxels based on their neighborhood strongness.
    // So it downweights local minimums that are not supported by their neighborhood.
    if(_sp.doSGMoptimizeVolume) // this is here for experimental reason ... to show how SGGC work on non
                                // optimized depthmaps ... it must equals to true in normal case
    {
        _sp.cps.SGMoptimizeSimVolume(_rc, volumeSecBestSim_d, volDimX, volDimY, volDimZ, _scale, _sp.P1, _sp.P2);
    }

    if (_sp.exportIntermediateResults)
    {
        CudaHostMemoryHeap<TSim, 3> volumeSecBestSim_h(volumeSecBestSim_d.getSize());
        volumeSecBestSim_h.copyFrom(volumeSecBestSim_d);

        exportSimilarityVolume(volumeSecBestSim_h, _depths, _sp.mp, _rc, _scale, _step, _sp.mp.getDepthMapsFolder() + std::to_string(_sp.mp.getViewId(_rc)) + "_vol_afterFiltering.abc");
        exportSimilaritySamplesCSV(volumeSecBestSim_h, _depths, _rc, _scale, _step, "afterFiltering", _sp.mp.getDepthMapsFolder() + std::to_string(_sp.mp.getViewId(_rc)) + "_9p.csv");
    }

    // vector<z, sim>
    _volumeBestIdVal.resize_with(volDimX * volDimY, IdValue(-1, 1.0f));

    // For each pixel: choose the voxel with the minimal similarity value
    int zborder = 2;
    _sp.cps.SGMretrieveBestDepth(_volumeBestIdVal, volumeSecBestSim_d, volDimX, volDimY, volDimZ, zborder);

    /*
    if(rcSilhoueteMap != nullptr)
    {
        for(int i = 0; i < _width * _height; i++)
        {
            if((*rcSilhoueteMap)[i])
            {
                _volumeBestIdVal[i].id = 0;
                _volumeBestIdVal[i].value = 1.0f;
            }
        }
        delete rcSilhoueteMap;
        rcSilhoueteMap = nullptr;
    }
    */

    mvsUtils::printfElapsedTime(tall, "SGM (_rc: " + mvsUtils::num2str(_rc) + " / " + mvsUtils::num2str(_sp.mp.ncams) + ")");

    if(_sp.exportIntermediateResults)
    {
<<<<<<< HEAD
        DepthSimMap depthSimMapFinal(_rc, _sp.mp, _scale, _step);
        _sp.getDepthSimMapFromBestIdVal(depthSimMapFinal, _width, _height, _volumeBestIdVal, _scale, _step, _rc, zborder, _depths);
        // depthSimMapFinal.saveToImage(_sp.mp.getDepthMapsFolder() + std::to_string(_sp.mp.getViewId(_rc)) + "_sgm" + "_scale" + mvsUtils::num2str(depthSimMapFinal._scale) + "_step" + mvsUtils::num2str(depthSimMapFinal._step) + ".png", 1.0f);
        depthSimMapFinal.save("_sgm");

        // std::vector<unsigned short> volumeBestId(_volumeBestIdVal.size());
        // for(int i = 0; i < _volumeBestIdVal.size(); i++)
          //   volumeBestId.at(i) = std::max(0, _volumeBestIdVal[i].id);
        // imageIO::writeImage(_sp.getSGM_idDepthMapFileName(_sp.mp.getViewId(_rc), _scale, _step), _width, _height, volumeBestId);
=======
        DepthSimMap* depthSimMapFinal = _sp->getDepthSimMapFromBestIdVal(_width, _height, _volumeBestIdVal, _scale, _step, _rc, zborder, _depths);
        depthSimMapFinal->saveToImage(_sp->mp->getDepthMapsFolder() + "sgm_" + std::to_string(_sp->mp->getViewId(_rc)) + "_" + "scale" + mvsUtils::num2str(depthSimMapFinal->scale) + "_step" + mvsUtils::num2str(depthSimMapFinal->step) + ".png", 1.0f);
        delete depthSimMapFinal;

        std::vector<unsigned short> volumeBestId(_volumeBestIdVal->size());
        for(int i = 0; i < _volumeBestIdVal->size(); i++)
          volumeBestId.at(i) = std::max(0, (*_volumeBestIdVal)[i].id);
        imageIO::writeImage(_sp->getSGM_idDepthMapFileName(_sp->mp->getViewId(_rc), _scale, _step), _width, _height, volumeBestId, imageIO::EImageQuality::LOSSLESS, imageIO::EImageColorSpace::NO_CONVERSION);
>>>>>>> a0484048
    }
    return true;
}

} // namespace depthMap
} // namespace aliceVision<|MERGE_RESOLUTION|>--- conflicted
+++ resolved
@@ -519,7 +519,6 @@
 
     if(_sp.exportIntermediateResults)
     {
-<<<<<<< HEAD
         DepthSimMap depthSimMapFinal(_rc, _sp.mp, _scale, _step);
         _sp.getDepthSimMapFromBestIdVal(depthSimMapFinal, _width, _height, _volumeBestIdVal, _scale, _step, _rc, zborder, _depths);
         // depthSimMapFinal.saveToImage(_sp.mp.getDepthMapsFolder() + std::to_string(_sp.mp.getViewId(_rc)) + "_sgm" + "_scale" + mvsUtils::num2str(depthSimMapFinal._scale) + "_step" + mvsUtils::num2str(depthSimMapFinal._step) + ".png", 1.0f);
@@ -528,17 +527,7 @@
         // std::vector<unsigned short> volumeBestId(_volumeBestIdVal.size());
         // for(int i = 0; i < _volumeBestIdVal.size(); i++)
           //   volumeBestId.at(i) = std::max(0, _volumeBestIdVal[i].id);
-        // imageIO::writeImage(_sp.getSGM_idDepthMapFileName(_sp.mp.getViewId(_rc), _scale, _step), _width, _height, volumeBestId);
-=======
-        DepthSimMap* depthSimMapFinal = _sp->getDepthSimMapFromBestIdVal(_width, _height, _volumeBestIdVal, _scale, _step, _rc, zborder, _depths);
-        depthSimMapFinal->saveToImage(_sp->mp->getDepthMapsFolder() + "sgm_" + std::to_string(_sp->mp->getViewId(_rc)) + "_" + "scale" + mvsUtils::num2str(depthSimMapFinal->scale) + "_step" + mvsUtils::num2str(depthSimMapFinal->step) + ".png", 1.0f);
-        delete depthSimMapFinal;
-
-        std::vector<unsigned short> volumeBestId(_volumeBestIdVal->size());
-        for(int i = 0; i < _volumeBestIdVal->size(); i++)
-          volumeBestId.at(i) = std::max(0, (*_volumeBestIdVal)[i].id);
-        imageIO::writeImage(_sp->getSGM_idDepthMapFileName(_sp->mp->getViewId(_rc), _scale, _step), _width, _height, volumeBestId, imageIO::EImageQuality::LOSSLESS, imageIO::EImageColorSpace::NO_CONVERSION);
->>>>>>> a0484048
+        // imageIO::writeImage(_sp.getSGM_idDepthMapFileName(_sp.mp.getViewId(_rc), _scale, _step), _width, _height, volumeBestId, imageIO::EImageQuality::LOSSLESS, imageIO::EImageColorSpace::NO_CONVERSION);
     }
     return true;
 }
