--- conflicted
+++ resolved
@@ -486,7 +486,6 @@
     writeImage(path, oiio::TypeDesc::FLOAT, image.width(), image.height(), 3, image.data(), imageQuality, colorspace, metadata);
 }
 
-<<<<<<< HEAD
 template<typename T>
 void convertImage(oiio::TypeDesc typeDesc,
                   int width,
@@ -514,173 +513,5 @@
     convertImage(oiio::TypeDesc::FLOAT, image.width(), image.height(), 3, image.data(), fromColorSpace, toColorSpace);
 }
 
-template<typename T>
-void transposeImage(oiio::TypeDesc typeDesc,
-                    int width,
-                    int height,
-                    int nchannels,
-                    std::vector<T>& buffer)
-{
-    oiio::ImageSpec imageSpec(width, height, nchannels, typeDesc);
-
-    oiio::ImageBuf inBuf(imageSpec, buffer.data());
-    oiio::ImageBuf transposeBuf;
-
-    oiio::ImageBufAlgo::transpose(transposeBuf, inBuf, oiio::ROI::All());
-
-    transposeBuf.get_pixels(oiio::ROI::All(), typeDesc, buffer.data());
-}
-
-void transposeImage(int width, int height, std::vector<unsigned char>& buffer)
-{
-    transposeImage(oiio::TypeDesc::UCHAR, width, height, 1, buffer);
-}
-
-void transposeImage(int width, int height, std::vector<rgb>& buffer)
-{
-    transposeImage(oiio::TypeDesc::UCHAR, width, height, 3, buffer);
-}
-
-void transposeImage(int width, int height, std::vector<float>& buffer)
-{
-    transposeImage(oiio::TypeDesc::FLOAT, width, height, 1, buffer);
-}
-
-void transposeImage(int width, int height, std::vector<Color>& buffer)
-{
-    transposeImage(oiio::TypeDesc::FLOAT, width, height, 3, buffer);
-}
-
-void transposeImage(Image &image)
-{
-    transposeImage(oiio::TypeDesc::FLOAT, image.width(), image.height(), 3, image.data());
-}
-
-template<typename T>
-void resizeImage(oiio::TypeDesc typeDesc,
-                 int inWidth,
-                 int inHeight,
-                 int nchannels,
-                 int downscale,
-                 const std::vector<T>& inBuffer,
-                 std::vector<T>& outBuffer,
-                 const std::string& filter = "",
-                 float filterSize = 0)
-{
-    const int outWidth = inWidth / downscale;
-    const int outHeight = inHeight / downscale;
-
-    outBuffer.resize(outWidth * outHeight);
-
-    const oiio::ImageBuf inBuf(oiio::ImageSpec(inWidth, inHeight, nchannels, typeDesc), const_cast<T*>(inBuffer.data()));
-    oiio::ImageBuf outBuf(oiio::ImageSpec(outWidth, outHeight, nchannels, typeDesc), outBuffer.data());
-
-    oiio::ImageBufAlgo::resize(outBuf, inBuf, filter, filterSize, oiio::ROI::All());
-}
-
-void resizeImage(int inWidth, int inHeight, int downscale, const std::vector<unsigned char>& inBuffer, std::vector<unsigned char>& outBuffer, const std::string& filter, float filterSize)
-{
-    resizeImage(oiio::TypeDesc::UCHAR, inWidth, inHeight, 1, downscale, inBuffer, outBuffer, filter, filterSize);
-}
-
-void resizeImage(int inWidth, int inHeight, int downscale, const std::vector<rgb>& inBuffer, std::vector<rgb>& outBuffer, const std::string& filter, float filterSize)
-{
-    resizeImage(oiio::TypeDesc::UCHAR, inWidth, inHeight, 3, downscale, inBuffer, outBuffer, filter, filterSize);
-}
-
-void resizeImage(int inWidth, int inHeight, int downscale, const std::vector<float>& inBuffer, std::vector<float>& outBuffer, const std::string& filter, float filterSize)
-{
-    resizeImage(oiio::TypeDesc::FLOAT, inWidth, inHeight, 1, downscale, inBuffer, outBuffer, filter, filterSize);
-}
-
-void resizeImage(int inWidth, int inHeight, int downscale, const std::vector<Color>& inBuffer, std::vector<Color>& outBuffer, const std::string& filter, float filterSize)
-{
-    resizeImage(oiio::TypeDesc::FLOAT, inWidth, inHeight, 3, downscale, inBuffer, outBuffer, filter, filterSize);
-}
-
-void resizeImage(int downscale, const Image &inImage, Image &outImage, const std::string &filter, float filterSize)
-{
-    resizeImage(oiio::TypeDesc::FLOAT, inImage.width(), inImage.height(), 3, downscale, inImage.data(), outImage.data(), filter, filterSize);
-    outImage.setHeight(inImage.height() / downscale);
-    outImage.setWidth(inImage.width() / downscale);
-}
-
-template<typename T>
-void convolveImage(oiio::TypeDesc typeDesc,
-                   int inWidth,
-                   int inHeight,
-                   int nchannels,
-                   const std::vector<T>& inBuffer,
-                   std::vector<T>& outBuffer,
-                   const std::string& kernel,
-                   float kernelWidth,
-                   float kernelHeight)
-{
-    outBuffer.resize(inBuffer.size());
-
-    const oiio::ImageBuf inBuf(oiio::ImageSpec(inWidth, inHeight, nchannels, typeDesc), const_cast<T*>(inBuffer.data()));
-    oiio::ImageBuf outBuf(oiio::ImageSpec(inWidth, inHeight, nchannels, typeDesc), outBuffer.data());
-
-    oiio::ImageBuf K;
-    oiio::ImageBufAlgo::make_kernel(K, kernel, kernelWidth, kernelHeight);
-
-    oiio::ImageBufAlgo::convolve(outBuf, inBuf, K);
-}
-
-
-void convolveImage(int inWidth, int inHeight, const std::vector<unsigned char>& inBuffer, std::vector<unsigned char>& outBuffer, const std::string& kernel, float kernelWidth, float kernelHeight)
-{
-  convolveImage(oiio::TypeDesc::UCHAR, inWidth, inHeight, 1, inBuffer, outBuffer, kernel, kernelWidth, kernelHeight);
-}
-
-void convolveImage(int inWidth, int inHeight, const std::vector<rgb>& inBuffer, std::vector<rgb>& outBuffer, const std::string& kernel, float kernelWidth, float kernelHeight)
-{
-  convolveImage(oiio::TypeDesc::UCHAR, inWidth, inHeight, 3, inBuffer, outBuffer, kernel, kernelWidth, kernelHeight);
-}
-
-void convolveImage(int inWidth, int inHeight, const std::vector<float>& inBuffer, std::vector<float>& outBuffer, const std::string& kernel, float kernelWidth, float kernelHeight)
-{
-  convolveImage(oiio::TypeDesc::FLOAT, inWidth, inHeight, 1, inBuffer, outBuffer, kernel, kernelWidth, kernelHeight);
-}
-
-void convolveImage(int inWidth, int inHeight, const std::vector<Color>& inBuffer, std::vector<Color>& outBuffer, const std::string& kernel, float kernelWidth, float kernelHeight)
-{
-  convolveImage(oiio::TypeDesc::FLOAT, inWidth, inHeight, 3, inBuffer, outBuffer, kernel, kernelWidth, kernelHeight);
-}
-
-void convolveImage(const Image &inImage, Image &outImage, const std::string &kernel, float kernelWidth, float kernelHeight)
-{
-    convolveImage(oiio::TypeDesc::FLOAT, inImage.width(), inImage.height(), 3, inImage.data(), outImage.data(), kernel, kernelWidth, kernelHeight);
-    outImage.setHeight(inImage.height());
-    outImage.setWidth(inImage.width());
-}
-
-void fillHoles(int inWidth, int inHeight, std::vector<Color>& colorBuffer, const std::vector<float>& alphaBuffer)
-{
-    oiio::ImageBuf rgbBuf(oiio::ImageSpec(inWidth, inHeight, 3, oiio::TypeDesc::FLOAT), colorBuffer.data());
-    const oiio::ImageBuf alphaBuf(oiio::ImageSpec(inWidth, inHeight, 1, oiio::TypeDesc::FLOAT), const_cast<float*>(alphaBuffer.data()));
-
-    // Create RGBA ImageBuf from source buffers with correct channel names
-    // (identified alpha channel is needed for fillholes_pushpull)
-    oiio::ImageBuf rgbaBuf;
-    oiio::ImageBufAlgo::channel_append(rgbaBuf, rgbBuf, alphaBuf);
-    rgbaBuf.specmod().default_channel_names();
-
-    // Temp RGBA buffer to store fillholes result
-    oiio::ImageBuf filledBuf;
-    oiio::ImageBufAlgo::fillholes_pushpull(filledBuf, rgbaBuf);
-    rgbaBuf.clear();
-
-    // Copy result to original RGB buffer
-    oiio::ImageBufAlgo::copy(rgbBuf, filledBuf);
-}
-
-void fillHoles(Image& image, const std::vector<float>& alphaBuffer)
-{
-    fillHoles(image.width(), image.height(), image.data(), alphaBuffer);
-}
-
-=======
->>>>>>> bb3f13ae
 } // namespace imageIO
 } // namespace aliceVision