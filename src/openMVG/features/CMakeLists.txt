
project(features)

set(features_files_headers
  regions.hpp
  akaze/mldb_descriptor.hpp
  akaze/msurf_descriptor.hpp
  akaze/AKAZE.hpp
  image_describer.hpp
  liop/liop_descriptor.hpp
  descriptor.hpp
  io_regions_type.hpp
  image_describer_akaze.hpp
  regions_factory.hpp
  feature.hpp
  features.hpp
<<<<<<< HEAD
  keypointSet.hpp
  svgVisualization.hpp)
=======
  selection.hpp
  keypointSet.hpp)
>>>>>>> 8f981c20

set( features_files_sources
  selection.cpp
  akaze/AKAZE.cpp
<<<<<<< HEAD
  liop/liop_descriptor.cpp
  features_test.cpp
  svgVisualization.cpp)
=======
  liop/liop_descriptor.cpp)
>>>>>>> 8f981c20

if (CCTAG_FOUND)
  list(APPEND features_files_headers 
        cctag/CCTAG_describer.hpp 
        cctag/SIFT_CCTAG_describer.hpp)
  list(APPEND features_files_sources 
        cctag/SIFT_CCTAG_describer.cpp
        cctag/CCTAG_describer.cpp)
endif()

set_source_files_properties(${features_files_sources} PROPERTIES LANGUAGE CXX)
ADD_LIBRARY(openMVG_features ${features_files_sources} ${features_files_headers})

target_link_libraries( openMVG_features openMVG_numeric openMVG_image vlsift stlplus)
if(OpenMVG_USE_CCTAG)
  target_link_libraries( openMVG_features ${CCTAG_LIBRARIES})
endif()

SET_TARGET_PROPERTIES(openMVG_features PROPERTIES SOVERSION ${OPENMVG_VERSION_MAJOR} VERSION "${OPENMVG_VERSION_MAJOR}.${OPENMVG_VERSION_MINOR}")
INSTALL(TARGETS openMVG_features DESTINATION lib EXPORT openMVG-targets)
SET_PROPERTY(TARGET openMVG_features PROPERTY FOLDER OpenMVG/OpenMVG)

UNIT_TEST(openMVG features "openMVG_features;stlplus")
<|MERGE_RESOLUTION|>--- conflicted
+++ resolved
@@ -14,24 +14,16 @@
   regions_factory.hpp
   feature.hpp
   features.hpp
-<<<<<<< HEAD
+  selection.hpp
   keypointSet.hpp
   svgVisualization.hpp)
-=======
-  selection.hpp
-  keypointSet.hpp)
->>>>>>> 8f981c20
 
 set( features_files_sources
   selection.cpp
   akaze/AKAZE.cpp
-<<<<<<< HEAD
   liop/liop_descriptor.cpp
   features_test.cpp
   svgVisualization.cpp)
-=======
-  liop/liop_descriptor.cpp)
->>>>>>> 8f981c20
 
 if (CCTAG_FOUND)
   list(APPEND features_files_headers 
